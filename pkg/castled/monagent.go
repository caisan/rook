--- conflicted
+++ resolved
@@ -50,23 +50,13 @@
 		return fmt.Errorf("failed to find monitor during config")
 	}
 
-<<<<<<< HEAD
-	// initialize the file system for the monitor
-	if err := a.makeMonitorFileSystem(monitor.Name); err != nil {
+	// initialze the file system for the monitor
+	if err := a.makeMonitorFileSystem(context, monitor.Name); err != nil {
 		return fmt.Errorf("failed to make monitor filesystems: %+v", err)
 	}
 
 	// run the monitor
-	err = a.runMonitor(monitor)
-=======
-	// initialze the file systems for the monitors
-	if err := a.makeMonitorFileSystem(context, monitor.Name); err != nil {
-		return fmt.Errorf("failed to make monitor filesystems: %+v", err)
-	}
-
-	// run the monitors
 	err = a.runMonitor(context, monitor)
->>>>>>> 2d135a41
 	if err != nil {
 		return fmt.Errorf("failed to run monitors: %+v", err)
 	}
