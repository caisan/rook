package main

import (
<<<<<<< HEAD
	"log"
	"os"
	"os/signal"

	"github.com/namsral/flag"

	"github.com/quantum/castle/pkg/castled"
=======
	"fmt"
	"os"

	"github.com/quantum/castle/pkg/castled"
	"github.com/quantum/castle/pkg/cephd"
>>>>>>> 76322645
)

func main() {

<<<<<<< HEAD
	clusterNamePtr := flag.String("cluster-name", "defaultCluster", "name of ceph cluster")
	etcdURLsPtr := flag.String("etcd-urls", "http://127.0.0.1:4001", "comma separated list of etcd listen URLs")
	privateIPv4Ptr := flag.String("private-ipv4", "", "private IPv4 address for this machine (required)")
	monNamePtr := flag.String("mon-name", "mon1", "monitor name")
	initMonSetPtr := flag.String("initial-monitors", "mon1", "comma separated list of initial monitor names")

	flag.Parse()

	verifyRequiredFlags([]*string{clusterNamePtr, etcdURLsPtr, privateIPv4Ptr})

	// TODO: add the discovery URL to the command line/env var config,
	// then we could just ask the discovery service where to find things like etcd
	cfg := castled.NewConfig(*clusterNamePtr, *etcdURLsPtr, *privateIPv4Ptr, *monNamePtr, *initMonSetPtr)
	go func(cfg castled.Config) {
		if err := castled.Start(cfg); err != nil {
			log.Fatalf("failed to start castled: %+v", err)
		}

		log.Printf("castled started successfully!")
	}(cfg)

	// wait for user to interrupt/terminate the process
	c := make(chan os.Signal, 1)
	signal.Notify(c, os.Interrupt)
	log.Printf("waiting for ctrl-c interrupt...")
	<-c
	log.Printf("terminating due to ctrl-c interrupt...")
}

func verifyRequiredFlags(requiredFlags []*string) {
	for i := range requiredFlags {
		if *(requiredFlags[i]) == "" {
			handleFlagError()
		}
	}
}

func handleFlagError() {
	flag.PrintDefaults()
	os.Exit(1)
=======
	if len(os.Args) > 1 && os.Args[1] == "version" {
		fmt.Printf("cephd: %v\n", cephd.Version())
		rmajor, rminor, rpatch := cephd.RadosVersion()
		fmt.Printf("rados: %v.%v.%v\n", rmajor, rminor, rpatch)
		return
	}

	if len(os.Args) > 2 && os.Args[1] == "daemon" {
		cephd.RunDaemon(os.Args[2], os.Args[3:]...)
		return
	}

	castled.StartOneMon()
>>>>>>> 76322645
}<|MERGE_RESOLUTION|>--- conflicted
+++ resolved
@@ -1,7 +1,6 @@
 package main
 
 import (
-<<<<<<< HEAD
 	"log"
 	"os"
 	"os/signal"
@@ -9,18 +8,25 @@
 	"github.com/namsral/flag"
 
 	"github.com/quantum/castle/pkg/castled"
-=======
-	"fmt"
-	"os"
-
-	"github.com/quantum/castle/pkg/castled"
-	"github.com/quantum/castle/pkg/cephd"
->>>>>>> 76322645
 )
 
 func main() {
+	/*
+		if len(os.Args) > 1 && os.Args[1] == "version" {
+			fmt.Printf("cephd: %v\n", cephd.Version())
+			rmajor, rminor, rpatch := cephd.RadosVersion()
+			fmt.Printf("rados: %v.%v.%v\n", rmajor, rminor, rpatch)
+			return
+		}
 
-<<<<<<< HEAD
+		if len(os.Args) > 2 && os.Args[1] == "daemon" {
+			cephd.RunDaemon(os.Args[2], os.Args[3:]...)
+			return
+		}
+
+		castled.StartOneMon()
+	*/
+
 	clusterNamePtr := flag.String("cluster-name", "defaultCluster", "name of ceph cluster")
 	etcdURLsPtr := flag.String("etcd-urls", "http://127.0.0.1:4001", "comma separated list of etcd listen URLs")
 	privateIPv4Ptr := flag.String("private-ipv4", "", "private IPv4 address for this machine (required)")
@@ -61,19 +67,4 @@
 func handleFlagError() {
 	flag.PrintDefaults()
 	os.Exit(1)
-=======
-	if len(os.Args) > 1 && os.Args[1] == "version" {
-		fmt.Printf("cephd: %v\n", cephd.Version())
-		rmajor, rminor, rpatch := cephd.RadosVersion()
-		fmt.Printf("rados: %v.%v.%v\n", rmajor, rminor, rpatch)
-		return
-	}
-
-	if len(os.Args) > 2 && os.Args[1] == "daemon" {
-		cephd.RunDaemon(os.Args[2], os.Args[3:]...)
-		return
-	}
-
-	castled.StartOneMon()
->>>>>>> 76322645
 }